--- conflicted
+++ resolved
@@ -42,14 +42,8 @@
 	}
 
 	if packetType == "GAME_COMPLETE" {
-<<<<<<< HEAD
-		c.server.mu.Lock()
-		c.server.totalGamesComplete++
-		c.server.monthlyGamesComplete++
-		c.server.mu.Unlock()
-=======
-		c.server.gameCompleteCount.Add(1)
->>>>>>> 1ab37fff
+		c.server.totalGamesCompleteCount.Add(1)
+		c.server.monthlyGamesCompleteCount.Add(1)
 	}
 
 	targetClientId := gjson.Get(packet, "targetClientId")
